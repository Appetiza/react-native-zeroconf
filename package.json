{
  "name": "react-native-zeroconf",
<<<<<<< HEAD
  "version": "0.5.6",
=======
  "version": "0.7.1",
>>>>>>> f0fe2969
  "description": "A Zeroconf discovery utility for react-native",
  "main": "dist",
  "scripts": {
    "lint": "eslint src/*.js",
    "build": "rm -rf dist && mkdir dist && babel src -o dist/index.js"
  },
  "repository": {
    "type": "git",
    "url": "git://github.com/Apercu/react-native-zeroconf.git"
  },
  "keywords": [
    "react-component",
    "react-native",
    "zeroconf",
    "bonjour",
    "avahi",
    "network",
    "lan",
    "ios",
    "android",
    "network-discovery",
    "discovery"
  ],
  "author": "Balthazar Gronon <bgronon@gmail.com>",
  "license": "MIT",
  "dependencies": {
    "events": "^1.1.0"
  },
  "devDependencies": {
    "babel-cli": "^6.10.1",
    "babel-eslint": "^6.1.0",
    "babel-preset-react-native": "^1.9.0",
    "eslint": "^3.3.0",
    "eslint-config-zavatta": "^4.2.0"
  },
  "eslintConfig": {
    "extends": [
      "zavatta"
    ]
  },
  "babel": {
    "presets": [
      "react-native"
    ]
  }
}<|MERGE_RESOLUTION|>--- conflicted
+++ resolved
@@ -1,10 +1,6 @@
 {
   "name": "react-native-zeroconf",
-<<<<<<< HEAD
-  "version": "0.5.6",
-=======
   "version": "0.7.1",
->>>>>>> f0fe2969
   "description": "A Zeroconf discovery utility for react-native",
   "main": "dist",
   "scripts": {
